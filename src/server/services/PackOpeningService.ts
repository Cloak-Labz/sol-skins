--- conflicted
+++ resolved
@@ -154,13 +154,9 @@
         // Don't return early - we still need to update box supply even if UserSkin exists
       }
 
-      // --- PATCH: Attempt to look up box skin value and image via BoxSkinService ---
+      // --- PATCH: Attempt to look up box skin value via BoxSkinService ---
       let realValue = skinData.basePriceUsd;
-<<<<<<< HEAD
-      let boxSkinImageUrl: string | undefined;
-=======
       let matchedBoxSkin: any = null;
->>>>>>> 3251f46d
       try {
         const { BoxSkin } = await import('../entities/BoxSkin');
         const boxSkinRepo = AppDataSource.getRepository(BoxSkin);
@@ -228,26 +224,10 @@
               where: whereClauses as any,
             });
           }
-<<<<<<< HEAD
-        });
-        if (match) {
-          if (match.basePriceUsd != null) {
-            realValue = Number(match.basePriceUsd);
-          }
-          if (match.imageUrl) {
-            boxSkinImageUrl = match.imageUrl;
-            logger.info('Found BoxSkin image URL', { 
-              boxId, 
-              skinName: skinData.name, 
-              imageUrl: boxSkinImageUrl 
-            });
-          }
-=======
         }
 
         if (matchedBoxSkin && matchedBoxSkin.basePriceUsd != null) {
           realValue = Number(matchedBoxSkin.basePriceUsd);
->>>>>>> 3251f46d
         }
       } catch (err) {
         // fallback: log but do not block
@@ -450,16 +430,6 @@
         }
       }
 
-      // Use boxSkinImageUrl as fallback if resolvedImageUrl is not available
-      const finalImageUrl = resolvedImageUrl || boxSkinImageUrl;
-      
-      logger.info('Final image URL determined', {
-        resolvedImageUrl,
-        boxSkinImageUrl,
-        finalImageUrl,
-        hasImage: !!finalImageUrl,
-      });
-
       // Create or update user skin
       let savedUserSkin = existingUserSkin;
       if (!existingUserSkin) {
@@ -541,14 +511,6 @@
       const skinName = nameParts.length > 1 ? nameParts[1].trim() : sanitizedSkinName;
       const weapon = nameParts.length > 1 ? nameParts[0].trim() : skinData.weapon;
       
-      logger.info('Creating CaseOpening record', {
-        nftMint: nftMint.substring(0, 8) + '...',
-        skinName: sanitizedSkinName,
-        skinValue: realValue,
-        skinImage: finalImageUrl,
-        hasImage: !!finalImageUrl,
-      });
-      
       const caseOpening = caseOpeningRepo.create({
         userId,
         lootBoxTypeId: lootBoxType.id, // Use the LootBoxType ID for pack openings
