"use client";

import { Button } from "@/components/ui/button";
import { Card } from "@/components/ui/card";
import { Zap, Loader2, Lock, X, ImageIcon } from "lucide-react";
import Link from "next/link";
import React from "react";
import { useState, useEffect, useRef } from "react";
import { toast } from "sonner";
import { useWallet } from "@solana/wallet-adapter-react";
import { motion, AnimatePresence } from "framer-motion";
import { marketplaceService, boxesService, authService } from "@/lib/services";
import { useUser } from "@/lib/contexts/UserContext";
import { discordService } from "@/lib/services/discord.service";
import { pendingSkinsService } from "@/lib/services/pending-skins.service";
import { apiClient } from "@/lib/services/api.service";
import { LootBoxType } from "@/lib/types/api";
import XIconPng from "@/public/assets/x_icon.png";

interface CSGOSkin {
  id: string;
  name: string;
  rarity: string;
  value: number;
  image: string;
}

// Default odds when API doesn't provide per-rarity probabilities
const DEFAULT_ODDS: { label: string; rarity: string; pct: number }[] = [
  { label: "Legendary", rarity: "legendary", pct: 0.5 },
  { label: "Epic", rarity: "epic", pct: 2.0 },
  { label: "Rare", rarity: "rare", pct: 8.5 },
  { label: "Uncommon", rarity: "uncommon", pct: 24.0 },
  { label: "Common", rarity: "common", pct: 65.0 },
];

export default function PacksPage() {
  const walletCtx = useWallet();
  const { user } = useUser();
  const { connected, publicKey, signTransaction } = walletCtx;
  const [lootBoxes, setLootBoxes] = useState<LootBoxType[]>([]);
  const [selectedPack, setSelectedPack] = useState<LootBoxType | null>(null);
  const [boxes, setBoxes] = useState<any[]>([]);
  const [loadingBoxes, setLoadingBoxes] = useState(false);
  const isRevealingRef = useRef(false);
  const isOpeningRef = useRef(false);
  const [loading, setLoading] = useState(true);
  const [openingPhase, setOpeningPhase] = useState<
    "processing" | "flash" | "video" | null
  >(null);
  const [wonSkin, setWonSkin] = useState<CSGOSkin | null>(null);
  const [showResult, setShowResult] = useState(false);
  const [lastPackResult, setLastPackResult] = useState<{
    signature: string;
    asset: string;
  } | null>(null);
  const [userTradeUrl, setUserTradeUrl] = useState<string | null>(null);
  const [showBuybackModal, setShowBuybackModal] = useState(false);
  const [buybackAmountSol, setBuybackAmountSol] = useState<number | null>(null);
  const [isProcessing, setIsProcessing] = useState(false);
  const videoRef = useRef<HTMLVideoElement>(null);
  const shouldHideSidebar =
    (openingPhase !== null && openingPhase !== "processing") ||
    showResult ||
    showBuybackModal;

  // Share state for claim flow
  const [showClaimShare, setShowClaimShare] = useState(false);
  const [claimedSkin, setClaimedSkin] = useState<CSGOSkin | null>(null);
  const [hideTradePrompt, setHideTradePrompt] = useState(false);
  const [pendingBuybackAmount, setPendingBuybackAmount] = useState<number | null>(null);
  const [pendingBuybackInfo, setPendingBuybackInfo] = useState<{skinUsd: number, skinSol: number, payoutSol: number} | null>(null);

  useEffect(() => {
    if (shouldHideSidebar) {
      document.documentElement.classList.add("sidebar-hidden");
    } else {
      document.documentElement.classList.remove("sidebar-hidden");
    }
    return () => {
      document.documentElement.classList.remove("sidebar-hidden");
    };
  }, [shouldHideSidebar]);

  // Calculate real odds from box skins in database
  const calculateRealOdds = async (boxId: string) => {
    try {
      // Fetch box skins distribution from backend
      const response = await fetch(
        `/api/v1/box-skins/box/${boxId}/distribution`
      );
      const data = await response.json();

      if (!data.success) {
        return DEFAULT_ODDS;
      }

      const distribution = data.data;

      // Convert distribution to odds format
      const totalSkins = Object.values(distribution).reduce(
        (sum: number, count: any) => sum + count,
        0
      );

      if (totalSkins === 0) {
        return DEFAULT_ODDS;
      }

      const odds = [
        {
          label: "Legendary",
          rarity: "legendary",
          pct: ((distribution.legendary || 0) / totalSkins) * 100,
        },
        {
          label: "Epic",
          rarity: "epic",
          pct: ((distribution.epic || 0) / totalSkins) * 100,
        },
        {
          label: "Rare",
          rarity: "rare",
          pct: ((distribution.rare || 0) / totalSkins) * 100,
        },
        {
          label: "Uncommon",
          rarity: "uncommon",
          pct: ((distribution.uncommon || 0) / totalSkins) * 100,
        },
        {
          label: "Common",
          rarity: "common",
          pct: ((distribution.common || 0) / totalSkins) * 100,
        },
      ];

      return odds;
    } catch (error) {
      return DEFAULT_ODDS;
    }
  };

  // Odds to display (prefer real calculated odds → API chances → default)
  const [oddsToUse, setOddsToUse] = useState(DEFAULT_ODDS);

  // Weighted selection function based on odds
  const selectRarityByOdds = (odds: typeof DEFAULT_ODDS) => {
    const random = Math.random() * 100;
    let cumulative = 0;

    for (const odd of odds) {
      cumulative += odd.pct;
      if (random <= cumulative) {
        return odd.rarity;
      }
    }

    // Fallback to common if no match
    return "common";
  };

  // Build X (Twitter) share URL
  const generateXShareUrl = (
    params:
      | {
          kind: "buyback";
          skin?: CSGOSkin | null;
          amountSol: number;
          packName?: string | null;
        }
      | { kind: "claim"; skin: CSGOSkin; packName?: string | null }
  ) => {
    let text = "";
    if (params.kind === "buyback") {
      const name = params.packName ? ` ${params.packName}` : "";
      const skinText = params.skin ? ` (won: ${params.skin.name})` : "";
      text = `I just sold my pack${name} drop for +${params.amountSol.toFixed(
        2
      )} SOL on @DUST3fun with instant payout!${skinText}`;
    } else {
      const packText = params.packName ? ` from ${params.packName}` : "";
      text = `Claimed ${params.skin.name}${packText} to my Steam inventory via @DUST3fun!`;
    }
    return `https://twitter.com/intent/tweet?text=${encodeURIComponent(text)}`;
  };

  // Set wallet address in API client when wallet connects/disconnects
  useEffect(() => {
    if (connected && publicKey) {
      apiClient.setWalletAddress(publicKey.toString());
    } else {
      apiClient.setWalletAddress(null);
    }
  }, [connected, publicKey]);

  // Load boxes from database
  useEffect(() => {
    loadBoxes(); // Load boxes from database
  }, []);


  // Calculate real odds when pack is selected
  useEffect(() => {
    if (selectedPack && selectedPack.id) {
      calculateRealOdds(selectedPack.id).then(setOddsToUse);
    }
  }, [selectedPack]);

  const loadLootBoxes = async () => {
    try {
      setLoading(true);
      const response = await marketplaceService.getLootBoxes({
        filterBy: "all",
      });
      const boxes = response.data || [];
      setLootBoxes(boxes);
      if (boxes.length > 0 && !selectedPack) {
        setSelectedPack(boxes[0]);
      }
    } catch (error) {
      toast.error("Failed to load packs");
    } finally {
      setLoading(false);
    }
  };

  const loadBoxes = async () => {
    try {
      setLoading(true);
      setLoadingBoxes(true);
      const data = await boxesService.getActiveBoxes();
      // Show all active boxes (both published and unpublished)
      const activeBoxes = Array.isArray(data) ? data : [];
      setBoxes(activeBoxes);
      // Set the first box as selected pack if none is selected
      if (activeBoxes.length > 0 && !selectedPack) {
        setSelectedPack(activeBoxes[0] as any);
      }
    } catch (error) {
      toast.error("Failed to load boxes");
    } finally {
      setLoading(false);
      setLoadingBoxes(false);
    }
  };

  // When user changes selected pack, calculate odds
  useEffect(() => {
    if (selectedPack) {
      // Odds will be calculated automatically by the other useEffect
    }
  }, [selectedPack]);

  // Fetch user's trade URL on component mount
  useEffect(() => {
    const fetchUserTradeUrl = async () => {
      try {
        const userProfile = await authService.getProfile();
        setUserTradeUrl(userProfile.tradeUrl || null);
      } catch (error) {
        setUserTradeUrl(null);
      }
    };

    if (connected) {
      void fetchUserTradeUrl();
    }
  }, [connected]);

  // Fetch a single metadata JSON and map to CSGOSkin
  const resolveSkinFromMetadata = async (uri: string): Promise<CSGOSkin> => {
    try {
      const r = await fetch(uri);
      const j = await r.json();

      // Unwrap API envelope { success, data }
      const md = j.success && j.data ? j.data : j;

      // Extract name (trim whitespace)
      const name = md.name ? md.name.trim() : "Mystery Skin";

      // Extract rarity from attributes
      const rarityAttr = Array.isArray(md?.attributes)
        ? md.attributes.find((a: any) => /rarity/i.test(a?.trait_type))?.value
        : undefined;
      const rarity =
        typeof rarityAttr === "string" ? rarityAttr.toLowerCase() : "common";

      // Extract image
      const image = md.image || "/assets/skins/img1.png";

      // Extract value from Float attribute (CS:GO float value)
      const floatAttr = Array.isArray(md?.attributes)
        ? md.attributes.find((a: any) => /float/i.test(a?.trait_type))?.value
        : undefined;
      const floatValue = floatAttr ? parseFloat(floatAttr) : undefined;

      // Use float value as the price (multiply by 1000 for display)
      const value = floatValue ? floatValue * 1000 : 0;

      const result = { id: uri, name, rarity, value, image };
      return result;
    } catch (error) {
      return {
        id: uri,
        name: "Mystery Skin",
        rarity: "common",
        value: 0,
        image: "/assets/skins/img1.png",
      };
    }
  };

  // Auto-buyback removed by request

  const handleOpenPack = async () => {
    if (!connected) {
      toast.error("Connect your wallet first!");
      return;
    }

    // Require Steam Trade URL before allowing opening
    if (!userTradeUrl || userTradeUrl.trim() === "") {
      toast.error("Set your Steam Trade URL in Profile to open packs.");
      return;
    }

    if (openingPhase || !selectedPack) return;

    // FASE 1: Processing - Botão carregando na mesma tela (sem blur)
    setOpeningPhase("processing");
    setIsProcessing(true);
    setShowResult(false);
    setWonSkin(null);

    try {
      if (isOpeningRef.current) return;
      isOpeningRef.current = true;

      {
        // MODO REAL - Integração completa
        const { packOpeningService } = await import(
          "@/lib/services/pack-opening.service"
        );

        // Open pack using Candy Machine
        const result = await packOpeningService.openPack(
          selectedPack.id,
          walletCtx,
          null // connection will be handled by the service
        );

        setLastPackResult({
          signature: result.signature,
          asset: result.nftMint,
        });

        // FASE 2: Flash na tela quando transação confirmada
        setOpeningPhase("flash");

        // Após flash, iniciar vídeo
        setTimeout(() => {
          setOpeningPhase("video");
          // Vídeo fica em loop até o resultado estar pronto
        }, 500); // 500ms para o flash

        // Processar resultado em background
        setTimeout(async () => {
          try {
            // 2. Use real image metadata with graceful fallback
            let resolvedImage = result.skin.imageUrl as string | undefined;
            if (
              !resolvedImage &&
              result.skin.id &&
              /^https?:\/\//.test(result.skin.id)
            ) {
              try {
                const metaResp = await fetch(result.skin.id);
                if (metaResp.ok) {
                  const meta = await metaResp.json();
                  let img = meta.image as string | undefined;
                  if (img && img.startsWith("ipfs://")) {
                    img = `https://ipfs.io/ipfs/${img.replace("ipfs://", "")}`;
                  }
                  resolvedImage = img || undefined;
                }
              } catch (_) {
                // ignore, will fallback
              }
            }

            const winnerSkin: CSGOSkin = {
              id: result.skin.id,
              name: result.skin.name,
              rarity: result.skin.rarity,
              value: result.skin.basePriceUsd,
              image: resolvedImage || "icon-fallback",
            };

            setWonSkin(winnerSkin);

            // Create case opening record for activity tracking
            try {
              if (walletCtx.publicKey) {
                await packOpeningService.createCaseOpeningRecord({
                  userId: walletCtx.publicKey.toString(),
                  boxId: selectedPack.id,
                  nftMint: result.nftMint,
                  skinName: result.skin.name,
                  skinRarity: result.skin.rarity,
                  skinWeapon: result.skin.weapon,
                  skinValue: result.skin.basePriceUsd,
                  skinImage: result.skin.imageUrl || "",
                  transactionHash: result.signature,
                });
                // activity record created
              }
            } catch (error) {
              // non-critical telemetry failure; ignore
            }

            // FASE 3: Flash + mostrar resultado (quando resultado estiver pronto)
            setOpeningPhase("flash");
            setTimeout(() => {
              setShowResult(true);
              setOpeningPhase(null);
              setIsProcessing(false);

              // Custom toast with Sonner including skin image and transaction link
              toast.success(
                <div className="flex items-center gap-3">
                  <div className="flex-shrink-0">
                    {winnerSkin.image === "icon-fallback" ? (
                      <div className="w-12 h-12 bg-zinc-800 rounded flex items-center justify-center">
                        <ImageIcon className="w-6 h-6 text-zinc-400" />
                      </div>
                    ) : (
                      <img
                        src={winnerSkin.image}
                        alt={winnerSkin.name}
                        className="w-12 h-12 object-contain rounded"
                      />
                    )}
                  </div>
                  <div className="flex-1 min-w-0">
                    <p className="font-semibold text-sm">You won {winnerSkin.name}! 🎉</p>
                    <a
                      href={`https://solscan.io/tx/${result.signature}`}
                      target="_blank"
                      rel="noopener noreferrer"
                      className="text-xs text-[#E99500] hover:underline inline-flex items-center gap-1"
                    >
                      View on Solscan
                      <svg className="w-3 h-3" fill="none" viewBox="0 0 24 24" stroke="currentColor">
                        <path strokeLinecap="round" strokeLinejoin="round" strokeWidth={2} d="M10 6H6a2 2 0 00-2 2v10a2 2 0 002 2h10a2 2 0 002-2v-4M14 4h6m0 0v6m0-6L10 14" />
                      </svg>
                    </a>
                  </div>
                </div>,
                {
                  duration: 6000,
                }
              );
            }, 300);
          } catch (error) {
            setOpeningPhase(null);
            setIsProcessing(false);
          }
        }, 8000); // 8 segundos total (6s vídeo + 2s espera)
      }
    } catch (error: any) {
      const msg = error?.message || "Failed to open pack. Please try again.";
      if (process.env.NODE_ENV !== "production") {
        toast.error(`Failed to open pack: ${msg}`);
      } else {
        toast.error("Failed to open pack. Please try again.");
      }
      setOpeningPhase(null);
      setIsProcessing(false);
    } finally {
      isOpeningRef.current = false;
    }
  };

  const handleCloseResult = async () => {
    setShowResult(false);
    setWonSkin(null);
    setLastPackResult(null);
  };

  const handleBuyback = async () => {
    if (!lastPackResult) {
      toast.error("No NFT to buyback!");
      return;
    }

    if (!connected || !publicKey) {
      toast.error("Please connect your wallet!");
      return;
    }

    try {
      const loadingToast = toast.loading("Calculating buyback amount...");

      // Calculate buyback amount
      const calcResponse = await fetch(
        `${
          process.env.NEXT_PUBLIC_API_URL || "http://localhost:4000"
        }/api/v1/buyback/calculate/${lastPackResult.asset}`
      );
      const calcData = await calcResponse.json();

      if (!calcData.success) {
        toast.dismiss(loadingToast);
        toast.error("Failed to calculate buyback");
        return;
      }

      toast.dismiss(loadingToast);
      toast.loading(
        `Buyback: ${calcData.data.buybackAmount} SOL - Requesting transaction...`
      );
      // buyback calculation received

      const walletAddress = publicKey.toBase58();

      const txResponse = await fetch(
        `${
          process.env.NEXT_PUBLIC_API_URL || "http://localhost:4000"
        }/api/v1/buyback/request`,
        {
          method: "POST",
          headers: {
            "Content-Type": "application/json",
          },
          body: JSON.stringify({
            nftMint: lastPackResult.asset,
            walletAddress: walletAddress,
          }),
        }
      );

      const txData = await txResponse.json();

      if (!txData.success) {
        toast.error("Failed to create buyback transaction");
        return;
      }

      const transaction = txData.data.transaction;

      if (!signTransaction) {
        toast.error("Wallet does not support signing transactions.");
        return;
      }

      const { Transaction } = await import("@solana/web3.js");
      const recoveredTransaction = Transaction.from(
        Buffer.from(transaction, "base64")
      );

      toast.loading("Please sign the transaction in your wallet...");
      const signedTx = await signTransaction(recoveredTransaction);
      const rawTransaction = signedTx.serialize();

      toast.loading("Confirming buyback...");

      // Add timeout to prevent hanging
      const controller = new AbortController();
      const timeoutId = setTimeout(() => controller.abort(), 30000); // 30 second timeout

      try {
        const confirmResponse = await fetch(
          `${
            process.env.NEXT_PUBLIC_API_URL || "http://localhost:4000"
          }/api/v1/buyback/confirm`,
          {
            method: "POST",
            headers: {
              "Content-Type": "application/json",
            },
            body: JSON.stringify({
              nftMint: lastPackResult.asset,
              walletAddress: publicKey.toBase58(),
              signedTransaction: Buffer.from(rawTransaction).toString("base64"),
            }),
            signal: controller.signal,
          }
        );

        clearTimeout(timeoutId);

        if (!confirmResponse.ok) {
          const errorText = await confirmResponse.text();
          throw new Error(`HTTP ${confirmResponse.status}: ${errorText}`);
        }

        const confirmData = await confirmResponse.json();

        if (confirmData.success) {
          toast.success(
            <div className="flex flex-col gap-1">
              <p className="font-semibold text-sm">NFT successfully bought back! 💰</p>
              <a
                href={`https://solscan.io/tx/${confirmData.data?.signature || confirmData.data?.txSignature || ""}`}
                target="_blank"
                rel="noopener noreferrer"
                className="text-xs text-[#E99500] hover:underline inline-flex items-center gap-1"
              >
                View transaction on Solscan
                <svg className="w-3 h-3" fill="none" viewBox="0 0 24 24" stroke="currentColor">
                  <path strokeLinecap="round" strokeLinejoin="round" strokeWidth={2} d="M10 6H6a2 2 0 00-2 2v10a2 2 0 002 2h10a2 2 0 002-2v-4M14 4h6m0 0v6m0-6L10 14" />
                </svg>
              </a>
            </div>,
            {
              duration: 6000,
            }
          );

          // Show summary modal
          const packPrice = selectedPack
            ? parseFloat(String((selectedPack as any).priceSol))
            : 0;
          const payout = Number(
            confirmData.data?.amountPaid ??
              confirmData.data?.buybackAmount ??
              confirmData.data?.amount ??
              0
          );
          setBuybackAmountSol(payout);
          setShowResult(false);
          setWonSkin(null);
          setLastPackResult(null);
          setShowBuybackModal(true);
        } else {
          toast.error(
            confirmData.error?.message || "Failed to confirm buyback"
          );
        }
      } catch (fetchError: any) {
        clearTimeout(timeoutId);
        if (fetchError.name === "AbortError") {
          // Transaction was successful on-chain but backend confirmation timed out
          // Show success message and proceed anyway
          toast.success(
            <div className="flex flex-col gap-1">
              <p className="font-semibold text-sm">NFT successfully bought back! ✅</p>
              <p className="text-xs text-zinc-400">(Transaction confirmed on-chain)</p>
            </div>,
            {
              duration: 6000,
            }
          );

          const packPrice = selectedPack
            ? parseFloat(String((selectedPack as any).priceSol))
            : 0;
          // When timing out, use last calculated buyback if available (calcData in upper scope), otherwise 0
          try {
            // Best-effort: refetch last calculation quickly
            const calcFallbackResp = await fetch(
              `${
                process.env.NEXT_PUBLIC_API_URL || "http://localhost:4000"
              }/api/v1/buyback/calculate/${lastPackResult!.asset}`
            );
            const calcFallback = await calcFallbackResp.json();
            const payout = calcFallback?.data?.buybackAmount ?? 0;
            setBuybackAmountSol(Number(payout));
          } catch (_) {
            setBuybackAmountSol(0);
          }
          setShowResult(false);
          setWonSkin(null);
          setLastPackResult(null);
          setShowBuybackModal(true);
        } else {
          toast.error("Buyback confirmation failed. Please retry.");
        }
      }
    } catch (error: any) {
      toast.error("Failed to buyback NFT");
    }
  };

  const getRarityColor = (rarity: string) => {
    switch (rarity) {
      case "legendary":
        return "from-yellow-500 to-orange-500";
      case "epic":
        return "from-purple-500 to-pink-500";
      case "rare":
        return "from-blue-500 to-cyan-500";
      case "uncommon":
        return "from-green-500 to-emerald-500";
      default:
        return "from-gray-500 to-slate-500";
    }
  };

  const getRarityBorderColor = (rarity: string) => {
    switch (rarity) {
      case "legendary":
        return "border-yellow-400";
      case "epic":
        return "border-purple-400";
      case "rare":
        return "border-blue-400";
      case "uncommon":
        return "border-green-400";
      default:
        return "border-gray-400";
    }
  };

<<<<<<< HEAD
  useEffect(() => {
    if (showResult && lastPackResult?.asset) {
      setPendingBuybackAmount(null);
      fetch(`/api/v1/buyback/calculate/${lastPackResult.asset}`)
        .then(r => r.json())
        .then(j => {
          if (j.success && typeof j.data?.buybackAmount === 'number') {
            setPendingBuybackAmount(j.data.buybackAmount);
          }
        })
        .catch(() => setPendingBuybackAmount(null));
    }
  }, [showResult, lastPackResult?.asset]);

  // Fetch and cache buyback calculation (SOL/USD) whenever showResult && lastPackResult is set
  useEffect(() => {
    if (showResult && lastPackResult?.asset) {
      setPendingBuybackInfo(null);
      fetch(`/api/v1/buyback/calculate/${lastPackResult.asset}`)
        .then(r => r.json())
        .then(j => {
          if (j.success && typeof j.data?.buybackAmount === 'number') {
            setPendingBuybackInfo({
              skinUsd: wonSkin?.value ?? 0,
              skinSol: j.data.skinPrice ?? 0,
              payoutSol: j.data.buybackAmount ?? 0,
            });
          }
        })
        .catch(() => setPendingBuybackInfo(null));
    }
  }, [showResult, lastPackResult?.asset, wonSkin?.value]);
=======
  // TEST FUNCTION - Remove this later
  const testToast = () => {
    const testSkin = {
      name: "AK-47 | Redline",
      image: "https://community.cloudflare.steamstatic.com/economy/image/-9a81dlWLwJ2UUGcVs_nsVtzdOEdtWwKGZZLQHTxDZ7I56KU0Zwwo4NUX4oFJZEHLbXH5ApeO4YmlhxYQknCRvCo04DEVlxkKgpot7HxfDhjxszJemkV09-5lpKKqPrxN7LEmyVQ7MEpiLuSrYmnjQO3-UdsZGHwddKVcFI2Ml7T_VO5xL_vhZS-tMudyXE36SYgsXiImhWpwUYbeOuVm2I/360fx360f",
      rarity: "legendary",
      value: 45.50
    };

    const testSignature = "5JKWJwHvN5bUbR8NCMQmJGWNqQYm9FKZvbXxHyVqZQHKhPqZGJR8NwXqHyVqZQHK";

    toast.success(
      <div className="flex items-center gap-3">
        <div className="flex-shrink-0">
          <img
            src={testSkin.image}
            alt={testSkin.name}
            className="w-12 h-12 object-contain rounded"
          />
        </div>
        <div className="flex-1 min-w-0">
          <p className="font-semibold text-sm">You won {testSkin.name}! 🎉</p>
          <a
            href={`https://solscan.io/tx/${testSignature}`}
            target="_blank"
            rel="noopener noreferrer"
            className="text-xs text-[#E99500] hover:underline inline-flex items-center gap-1"
          >
            View on Solscan
            <svg className="w-3 h-3" fill="none" viewBox="0 0 24 24" stroke="currentColor">
              <path strokeLinecap="round" strokeLinejoin="round" strokeWidth={2} d="M10 6H6a2 2 0 00-2 2v10a2 2 0 002 2h10a2 2 0 002-2v-4M14 4h6m0 0v6m0-6L10 14" />
            </svg>
          </a>
        </div>
      </div>,
      {
        duration: 6000,
      }
    );
  };
>>>>>>> e934b135

  return (
    <div className="min-h-screen bg-[#0a0a0a] p-4 md:p-6 overflow-hidden relative">
      {/* Fullscreen Opening Animation - Only show after processing */}
      <AnimatePresence>
        {openingPhase && openingPhase !== "processing" && (
          <motion.div
            initial={{ opacity: 0 }}
            animate={{ opacity: 1 }}
            exit={{ opacity: 0 }}
            className="fixed inset-0 z-50 bg-black"
          >
            {/* FASE 1: Flash */}
            {openingPhase === "flash" && (
              <motion.div
                initial={{ opacity: 0 }}
                animate={{ opacity: [0, 1, 0] }}
                transition={{ duration: 0.5 }}
                className="absolute inset-0 bg-white"
              />
            )}

            {/* FASE 2: Vídeo com fundo preto e efeitos de smoke */}
            {openingPhase === "video" && (
              <div className="absolute inset-0 bg-black flex items-center justify-center">
                <video
                  ref={videoRef}
                  autoPlay
                  muted
                  loop
                  className="max-w-[60vw] max-h-[60vh] w-auto h-auto object-contain"
                >
                  <source src="/assets/video.mp4" type="video/mp4" />
                </video>
              </div>
            )}
          </motion.div>
        )}
      </AnimatePresence>

      {/* Buyback Summary Modal */}
      <AnimatePresence>
        {showBuybackModal && (
          <motion.div
            initial={{ opacity: 0 }}
            animate={{ opacity: 1 }}
            exit={{ opacity: 0 }}
            className="fixed inset-0 bg-black/90 backdrop-blur-sm z-50 flex items-center justify-center p-4"
            onClick={(e) => e.stopPropagation()}
          >
            <motion.div
              initial={{ scale: 0.5, opacity: 0, rotateY: -180 }}
              animate={{ scale: 1, opacity: 1, rotateY: 0 }}
              exit={{ scale: 0.5, opacity: 0 }}
              transition={{ type: "spring", duration: 0.8, bounce: 0.4 }}
              className="relative max-w-2xl w-full"
              onClick={(e) => e.stopPropagation()}
            >
              <Card className="relative p-0 bg-[#0b0b0b] border border-white/10 overflow-hidden">
                {/* Top area */}
                <div className="relative p-6 pb-0">
                  <div className="pointer-events-none absolute -inset-40 bg-[radial-gradient(circle,rgba(255,170,0,0.3)_0%,rgba(0,0,0,0)_60%)]" />

                  <div className="relative w-full h-[220px] rounded-lg overflow-hidden border border-white/10 bg-black/40 flex items-center justify-center">
                    <div className="text-center space-y-2">
                      <div className="text-zinc-300 text-sm uppercase tracking-wider">
                        Payout received
                      </div>
                      <div className="text-5xl font-extrabold text-white">
                        {typeof (buybackAmountSol ?? pendingBuybackInfo?.payoutSol) === 'number' && (buybackAmountSol ?? pendingBuybackInfo?.payoutSol) > 0
                          ? `+${Number(buybackAmountSol ?? pendingBuybackInfo?.payoutSol).toFixed(3)} SOL`
                          : `+0.00 SOL`}
                      </div>
                    </div>
                  </div>
                </div>

                {/* Bottom area */}
                <div className="mt-6 p-6 bg-[#0d0d0d] border-t border-white/10">
                  <div className="grid grid-cols-1 sm:grid-cols-2 gap-4">
                    {/* Pack Price */}
                    <div className="rounded-lg border border-white/10 bg-white/2 p-4">
                      <div className="text-white/70 text-sm">Pack Price</div>
                      <div className="text-white font-semibold text-2xl mt-1">
                        {selectedPack
                          ? `${parseFloat(
                              String((selectedPack as any).priceSol)
                            ).toFixed(2)} SOL`
                          : "—"}
                      </div>
                    </div>

                    {/* Payout */}
                    <div className="rounded-lg border border-white/10 bg-white/2 p-4">
                      <div className="text-white/70 text-sm">Payout</div>
                      <div className="text-white font-semibold text-2xl mt-1">
                        {buybackAmountSol !== null
                          ? `${Number(buybackAmountSol).toFixed(2)} SOL`
                          : "—"}
                      </div>
                    </div>
                  </div>

                  <div className="mt-6 flex gap-3">
                    <Button
                      onClick={() => setShowBuybackModal(false)}
                      className="flex-1 bg-[#E99500] text-black hover:bg-[#d88500] font-bold py-6"
                    >
                      Buy Another Pack
                    </Button>
                    {/* Share on X */}
                    <a
                      href={generateXShareUrl({
                        kind: "buyback",
                        skin: wonSkin,
                        amountSol: Number(buybackAmountSol || 0),
                        packName: selectedPack?.name || null,
                      })}
                      target="_blank"
                      rel="noopener noreferrer"
                      className="flex-1 inline-flex items-center justify-center gap-2 rounded-md bg-black border border-white/20 px-4 py-3 text-sm font-semibold text-white hover:bg-zinc-900 transition-colors whitespace-nowrap"
                    >
                      Share on <img src="/assets/x_icon.png" alt="X" className="w-5 h-5" />
                    </a>
                  </div>
                </div>
              </Card>
            </motion.div>
          </motion.div>
        )}
      </AnimatePresence>

      {/* Main Content (blurred when opening, but not during processing) */}
      <div
        className={`transition-all duration-500 ${
          openingPhase && openingPhase !== "processing"
            ? "blur-xl pointer-events-none"
            : ""
        }`}
      >
        {/* Main Content */}
        <div className="max-w-7xl mx-auto space-y-8">
          
          {/* TEST BUTTON - Remove this later */}
          {/* <div className="flex justify-end mb-4">
            <Button
              onClick={testToast}
              className="bg-purple-600 hover:bg-purple-700 text-white font-semibold px-4 py-2 rounded-lg"
            >
              🧪 Test Toast (Remove Later)
            </Button>
          </div> */}

          {/* Hero */}
          <div className="relative rounded-2xl overflow-hidden border border-zinc-800 bg-gradient-to-b from-zinc-950 to-zinc-900">
            <img
              src="/assets/banner3.png"
              alt="Dust3 Pack"
              className="w-full h-[220px] md:h-[320px] object-cover"
            />
            <div className="absolute inset-0 bg-gradient-to-t from-black via-black/40 to-transparent" />
            <div className="absolute bottom-0 left-0 right-0 p-6 md:p-8 flex flex-col md:flex-row md:items-end md:justify-between gap-6">
              <div>
                <h2 className="text-3xl md:text-4xl font-bold text-white">
                  Dust3 Promo Pack
                </h2>
                <p className="text-zinc-300">
                  Open packs inspired by CS classics. Provably fair, instant
                  delivery.
                </p>
              </div>
            </div>
          </div>

          {/* Odds Section */}
          <div className="grid lg:grid-cols-3 gap-6 items-stretch">
            {/* Left: Pack Preview + Compact Packs (LG+) */}
            <div className="rounded-2xl overflow-hidden border border-zinc-800 bg-gradient-to-b from-zinc-950 to-zinc-900 flex flex-col">
              <div className="relative w-full h-[260px] md:h-[320px] lg:h-[360px]">
                <img
                  src="/assets/machine.jpeg"
                  alt="Dust3 Pack Preview"
                  className="w-full h-full object-cover"
                />
                {/* Supply Status Overlay */}
                {selectedPack?.supply?.maxSupply && (
                  <div className="absolute top-4 right-4">
                    <div
                      className={`flex items-center gap-2 px-3 py-1.5 rounded-full backdrop-blur-sm border ${
                        selectedPack.supply.isSoldOut
                          ? "bg-red-500/20 border-red-500/30"
                          : "bg-green-500/20 border-green-500/30"
                      }`}
                    >
                      <div
                        className={`w-2 h-2 rounded-full ${
                          selectedPack.supply.isSoldOut
                            ? "bg-red-400"
                            : "bg-green-400"
                        }`}
                      />
                      <span className="text-xs font-medium text-white">
                        {selectedPack.supply.isSoldOut
                          ? "Out of Stock"
                          : "In Stock"}
                      </span>
                    </div>
                  </div>
                )}
              </div>
              <div className="hidden lg:block border-t border-zinc-800 p-3">
                <div className="grid grid-cols-2 gap-3">
                  {/* Compact list of published packs */}
                  {boxes.slice(0, 4).map((pack) => (
                    <button
                      key={pack.id}
                      onClick={() => !openingPhase && setSelectedPack(pack)}
                      className={`group text-left rounded-lg border px-3 py-3 bg-gradient-to-b from-zinc-950 to-zinc-900 transition-colors ${
                        selectedPack?.id === pack.id
                          ? "border-[#E99500]"
                          : "border-zinc-800 hover:border-zinc-700"
                      }`}
                    >
                      <div className="flex items-center gap-2">
                        <div className="relative">
                          <img
                            src={(pack as any).imageUrl || "/dust3.jpeg"}
                            alt={pack.name}
                            className="w-10 h-10 rounded object-cover border border-zinc-800"
                          />
                          {/* Supply Status Dot */}
                          {pack.supply?.maxSupply && (
                            <div
                              className={`absolute -top-1 -right-1 w-3 h-3 rounded-full border-2 border-zinc-950 ${
                                pack.supply.isSoldOut
                                  ? "bg-red-400"
                                  : "bg-green-400"
                              }`}
                            />
                          )}
                        </div>
                        <div className="min-w-0">
                          <p className="text-xs text-foreground font-semibold truncate">
                            {pack.name}
                          </p>
                          <p className="text-[10px] text-zinc-400">
                            {parseFloat(pack.priceSol).toFixed(2)} SOL
                          </p>
                        </div>
                      </div>
                    </button>
                  ))}
                </div>
              </div>
            </div>

            {/* Right: Details and Odds (span 2) */}
            <div className="lg:col-span-2 rounded-2xl border border-zinc-800 bg-gradient-to-b from-zinc-950 to-zinc-900 p-6 md:sticky md:top-6 transition-transform duration-200 hover:scale-[1.01] hover:border-zinc-700">
              <div className="flex flex-col md:flex-row md:items-center md:justify-between gap-4 mb-6">
                <div>
                  <h3 className="text-2xl font-bold text-foreground">
                    {selectedPack?.name || "Promo Pack"}
                  </h3>
                  {(selectedPack as any)?.description && (
                    <p className="text-zinc-400 text-sm mt-1 line-clamp-2">
                      {(selectedPack as any).description}
                    </p>
                  )}
                </div>
                <div className="flex items-center gap-3">
                  <div className="text-right">
                    <p className="text-3xl font-bold text-foreground">
                      {selectedPack
                        ? parseFloat(selectedPack.priceSol).toFixed(2)
                        : "—"}{" "}
                      SOL
                    </p>
                    <p className="text-xs text-muted-foreground">
                      {selectedPack
                        ? `$${parseFloat(
                            String(
                              selectedPack.priceUsdc ?? selectedPack.priceSol
                            )
                          ).toFixed(2)}`
                        : ""}
                    </p>
                  </div>
                  <Button
                    onClick={handleOpenPack}
                    disabled={
                      openingPhase !== null ||
                      !connected ||
                      selectedPack?.supply?.isSoldOut
                    }
                    className={`px-6 py-6 ml-4 font-semibold rounded-lg transition-all duration-300 ${
                      selectedPack?.supply?.isSoldOut
                        ? "bg-red-500/20 text-red-400 cursor-not-allowed"
                        : "bg-[#E99500] text-black hover:bg-[#d88500] active:bg-[#E99500]"
                    } ${
                      openingPhase === "processing"
                        ? "animate-pulse"
                        : "hover:scale-[1.02] active:scale-[0.99]"
                    }`}
                  >
                    {openingPhase === "processing" ? (
                      <>
                        <Loader2 className="w-4 h-4 mr-2 animate-spin" />
                        <span>Processing...</span>
                      </>
                    ) : (
                      <>
                        <span className="mr-2 ml-2">
                          {selectedPack?.supply?.isSoldOut
                            ? "Sold Out"
                            : "Open Pack"}
                        </span>
                        <svg
                          className="w-4 h-4"
                          viewBox="0 0 24 24"
                          fill="none"
                          xmlns="http://www.w3.org/2000/svg"
                        >
                          <path
                            d="M5 12h14M13 5l7 7-7 7"
                            stroke="currentColor"
                            strokeWidth="2"
                            strokeLinecap="round"
                            strokeLinejoin="round"
                          />
                        </svg>
                      </>
                    )}
                  </Button>
                </div>
              </div>

              {/* Odds List */}
              <div className="space-y-2">
                {oddsToUse.map(
                  (
                    o: {
                      label?: string;
                      rarity?: string;
                      pct?: number;
                      odds?: number;
                    },
                    idx: number
                  ) => {
                    const label = (o.label || o.rarity || "").toString();
                    const rarityKey = (o.rarity || label).toLowerCase();
                    const pctNum =
                      typeof o.pct === "number"
                        ? o.pct
                        : Number((o as any).odds ?? 0);
                    const denom = pctNum > 0 ? Math.round(100 / pctNum) : 0;
                    return (
                      <div
                        key={idx}
                        className="rounded-lg border border-zinc-800 bg-zinc-950/60 p-3"
                      >
                        <div className="flex items-center gap-3">
                          <span
                            className={`inline-block size-2 rounded-full bg-gradient-to-r ${getRarityColor(
                              rarityKey
                            )}`}
                          />
                          <span className="text-sm text-foreground font-medium uppercase flex-1">
                            {label}
                          </span>
                          <span className="text-xs text-zinc-400 mr-2">
                            {denom > 0 ? `~1 in ${denom}` : "—"}
                          </span>
                          <span className="px-2 py-0.5 text-xs rounded-full bg-zinc-900 text-zinc-200 border border-zinc-800">
                            {pctNum.toFixed(1)}%
                          </span>
                        </div>
                        <div className="mt-2 h-2 w-full rounded-full bg-zinc-800 overflow-hidden border border-zinc-700">
                          <div
                            className={`h-full bg-gradient-to-r ${getRarityColor(
                              rarityKey
                            )}`}
                            style={{
                              width: `${Math.min(100, Math.max(0, pctNum))}%`,
                            }}
                          />
                        </div>
                      </div>
                    );
                  }
                )}
                <div className="flex items-center justify-between pt-2">
                  <p className="text-[11px] text-zinc-500">
                    Probabilities are estimates and may vary per pack.
                  </p>
                </div>
              </div>
            </div>
          </div>

          {/* Pack Selection */}
          {loading ? (
            <div className="text-center py-12">
              <Loader2 className="w-12 h-12 animate-spin text-[#E99500] mx-auto mb-4" />
              <p className="text-gray-400">Loading packs...</p>
            </div>
          ) : null}
        </div>
      </div>

      {/* Result Modal */}
      <AnimatePresence>
        {showResult && wonSkin && (
          <motion.div
            initial={{ opacity: 0 }}
            animate={{ opacity: 1 }}
            exit={{ opacity: 0 }}
            className="fixed inset-0 bg-black/90 backdrop-blur-sm z-50 flex items-center justify-center p-4"
            onClick={(e) => e.stopPropagation()}
          >
            <motion.div
              initial={{ scale: 0.5, opacity: 0, rotateY: -180 }}
              animate={{ scale: 1, opacity: 1, rotateY: 0 }}
              exit={{ scale: 0.5, opacity: 0 }}
              transition={{ type: "spring", duration: 0.8, bounce: 0.4 }}
              className="relative max-w-2xl w-full mx-auto"
              onClick={(e) => e.stopPropagation()}
            >
              <Card className="relative p-0 bg-[#0b0b0b] border border-white/10 overflow-hidden">
                <button
                  type="button"
                  aria-label="Close"
                  onClick={handleCloseResult}
                  className="absolute top-0 right-0 z-20 inline-flex items-center justify-center rounded-full border border-white/20 bg-black/60 text-white hover:bg-black/80 hover:border-white/40 transition-colors p-2 w-8 h-8 m-4"
                >
                  <X className="w-4 h-4" />
                </button>
                {/* Top area with bright glow */}
                <div className="relative p-6 pb-0">
                  {/* Skin Display Area - Inspired by the reference image */}
                  <div className="relative w-full h-[180px] md:h-[200px] rounded-lg overflow-hidden bg-black">
                    {/* Background with central light effect */}
                    <div className="absolute inset-0 bg-gradient-to-b from-black via-orange-950/50 to-black" />
                    <div className="absolute inset-0 bg-[radial-gradient(ellipse_at_center_bottom,rgba(233,149,0,0.35)_0%,rgba(0,0,0,0)_70%)]" />

                    {/* Subtle floating particles (inside only this rectangle) */}
                    <div className="absolute inset-0 overflow-hidden pointer-events-none">
                      {Array.from({ length: 18 }).map((_, i) => (
                        <motion.div
                          key={`reveal-p-${i}`}
                          initial={{
                            opacity: 0,
                            y: 40 + Math.random() * 40,
                            x: Math.random() * 100,
                            scale: 0.6 + Math.random() * 0.8,
                          }}
                          animate={{
                            opacity: [0, 0.9, 0],
                            y: ["0%", "-140%"],
                          }}
                          transition={{
                            duration: 2 + Math.random() * 2.5,
                            repeat: Infinity,
                            delay: Math.random() * 1.5,
                            ease: "easeOut",
                          }}
                          className="absolute w-1.5 h-1.5 rounded-full"
                          style={{
                            left: `${Math.random() * 100}%`,
                            bottom: `${Math.random() * 10}%`,
                            boxShadow: "0 0 10px rgba(233,149,0,0.5)",
                            background: "rgba(233,149,0,0.85)",
                          }}
                        />
                      ))}
                    </div>

                    {/* Central light platform effect */}
                    <div className="absolute bottom-0 left-1/2 -translate-x-1/2 w-[65%] h-14 bg-gradient-to-t from-[#E99500]/15 to-transparent blur-md" />

                    {/* Skin Image - Centered and elevated */}
                    <div className="absolute top-1/2 left-1/2 -translate-x-1/2 -translate-y-1/2 flex items-center justify-center pt-10">
                      {wonSkin.image === "icon-fallback" ? (
                        <ImageIcon className="h-24 w-24 md:h-28 md:w-28 text-white/30 drop-shadow-[0_0_30px_rgba(255,140,0,0.5)]" />
                      ) : (
                        <img
                          src={wonSkin.image}
                          alt={wonSkin.name}
                          className="h-24 w-24 md:h-28 md:w-28 object-contain drop-shadow-[0_0_30px_rgba(255,140,0,0.5)]"
                        />
                      )}
                    </div>

                    {/* Skin Name - Large and prominent like in reference */}
                    <div className="absolute top-1 left-0 right-0 text-center px-4 pt-2">
                      <h1
                        className="text-base md:text-lg lg:text-xl font-black text-white uppercase tracking-wider mb-0.5"
                        style={{ fontFamily: "monospace" }}
                      >
                        {wonSkin.name.split(" | ")[0]}
                        <span className="text-white/60 mx-1">|</span>
                        {wonSkin.name.split(" | ")[1] ||
                          wonSkin.rarity.toUpperCase()}
                      </h1>
                      <p
                        className="text-[11px] md:text-xs lg:text-sm font-bold text-[#E99500] uppercase tracking-wide"
                        style={{ fontFamily: "monospace" }}
                      >
                        {wonSkin.rarity.toUpperCase()} •
                        {typeof (pendingBuybackInfo?.skinSol) === 'number'
                          ? ` ${pendingBuybackInfo.skinSol.toFixed(3)} SOL`
                          : 'Market value: —'}
                      </p>
                    </div>
                  </div>
                </div>

                {/* Bottom action area (fixed bg) */}
                <div className="mt-6 p-6 bg-[#0d0d0d] border-t border-white/10">
                  {userTradeUrl === null && !hideTradePrompt && (
                    <div className="mb-4 rounded-lg border border-yellow-500/40 bg-yellow-500/10 p-4">
                      <div className="flex items-start gap-3">
                        <Lock className="w-5 h-5 mt-0.5 text-[#E99500]" />
                        <div className="flex-1">
                          <div className="font-semibold text-yellow-200">
                            Steam Trade URL required to claim this skin
                          </div>
                          <p className="text-yellow-100/90 text-sm mt-1">
                            Add your Trade URL in Profile to enable Steam claims. You can still take a payout now.
                          </p>
                          <div className="mt-3 flex gap-2">
                            <Link
                              href="/app-dashboard/profile"
                              className="flex-1 inline-flex items-center justify-center rounded-md text-black px-3 py-2 text-sm font-semibold bg-[#E99500] hover:bg-[#f0a116]"
                            >
                              Add Trade URL
                            </Link>
                          </div>
                        </div>
                      </div>
                    </div>
                  )}

                  <div className="grid grid-cols-1 sm:grid-cols-2 gap-4">
                    {/* Payout box */}
                    <div className="rounded-lg border border-white/10 bg-white/2 p-4">
                      <div className="flex items-center justify-between">
                        <div>
                          <div className="text-white font-semibold">
                            Receive a payout
                          </div>
                          <div className="text-white/60 text-sm">
                            {typeof (pendingBuybackInfo?.payoutSol) === 'number'
                              ? `≈ +${pendingBuybackInfo.payoutSol.toFixed(3)} SOL`
                              : 'Calculated on next step'}
                          </div>
                        </div>
                      </div>
                      <Button
                        onClick={handleBuyback}
                        className="mt-4 w-full bg-[#E99500] hover:bg-[#f0a116] text-black font-bold"
                      >
                        <Zap className="w-8 h-8 text-black fill-black" />
                        Take payout
                      </Button>
                    </div>

                    {/* Claim box */}
                    <div className="rounded-lg border border-white/10 bg-white/2 p-4">
                      <div className="text-white font-semibold">
                        Claim to Steam inventory
                      </div>
                      <div className="text-white/60 text-sm">
                        Send this skin to your Steam account
                      </div>
                      <Button
                        disabled={userTradeUrl === null}
                        onClick={async () => {
                          try {
                            const userProfile = await authService.getProfile();
                            if (
                              !userProfile.tradeUrl ||
                              userProfile.tradeUrl.trim() === ""
                            ) {
                              toast.error(
                                "Please set your Steam Trade URL in your profile before claiming skins!"
                              );
                              return;
                            }
                            if (wonSkin) {
                              // Send Discord ticket directly and create SKIN_CLAIMED activity
                              await discordService.createSkinClaimTicket({
                                userId:
                                  walletCtx.publicKey?.toString() || "unknown",
                                walletAddress:
                                  walletCtx.publicKey?.toString() || "unknown",
                                steamTradeUrl: userProfile.tradeUrl,
                                skinName: wonSkin.name,
                                skinRarity: wonSkin.rarity,
                                skinWeapon:
                                  wonSkin.name.split(" | ")[0] || "Unknown",
                                nftMintAddress:
                                  lastPackResult?.asset || "unknown",
                                openedAt: new Date(),
                                caseOpeningId: `pack-${Date.now()}`,
                              });

                              // Create SKIN_CLAIMED transaction directly
                              await pendingSkinsService.createSkinClaimedActivity(
                                {
                                  userId: user?.id || "",
                                  skinName: wonSkin.name,
                                  skinRarity: wonSkin.rarity,
                                  skinWeapon:
                                    wonSkin.name.split(" | ")[0] || "Unknown",
                                  nftMintAddress: lastPackResult?.asset || "",
                                }
                              );
                            }
                            toast.success("Skin claimed to inventory!");
                            // Show share option after claim
                            setClaimedSkin(wonSkin);
                            setShowClaimShare(true);
                            setShowResult(false);
                          } catch (error) {
                            toast.error("Failed to claim skin");
                          }
                        }}
                        className="mt-4 w-full bg-white text-black hover:bg-gray-200 font-bold"
                      >
                        Take Skin
                      </Button>
                    </div>
                  </div>

                  {wonSkin && null}
                </div>
              </Card>
            </motion.div>
          </motion.div>
        )}
      </AnimatePresence>

      {/* Share after Claim Modal */}
      <AnimatePresence>
        {showClaimShare && claimedSkin && (
          <motion.div
            initial={{ opacity: 0 }}
            animate={{ opacity: 1 }}
            exit={{ opacity: 0 }}
            className="fixed inset-0 bg-black/90 backdrop-blur-sm z-50 flex items-center justify-center p-4"
            onClick={(e) => e.stopPropagation()}
          >
            <motion.div
              initial={{ scale: 0.5, opacity: 0, rotateY: -180 }}
              animate={{ scale: 1, opacity: 1, rotateY: 0 }}
              exit={{ scale: 0.5, opacity: 0 }}
              transition={{ type: "spring", duration: 0.8, bounce: 0.4 }}
              className="relative max-w-md w-full"
              onClick={(e) => e.stopPropagation()}
            >
              <Card className="relative p-0 bg-[#0b0b0b] border border-white/10 overflow-hidden">
                <div className="p-6">
                  <div className="text-center">
                    <div className="text-zinc-300 text-sm uppercase tracking-wider">
                      Share your win
                    </div>
                    <div className="mt-2 text-lg font-semibold text-white">
                      {claimedSkin.name}
                    </div>
                  </div>
                  <div className="mt-6 flex gap-3">
                    <a
                      href={generateXShareUrl({
                        kind: "claim",
                        skin: claimedSkin,
                        packName: selectedPack?.name || null,
                      })}
                      target="_blank"
                      rel="noopener noreferrer"
                      className="flex-1 inline-flex items-center justify-center gap-2 rounded-md bg-black border border-white/20 px-4 py-3 text-sm font-semibold text-white hover:bg-zinc-900 transition-colors whitespace-nowrap"
                    >
                      Share on <img src="/assets/x_icon.png" alt="X" className="w-5 h-5" />
                    </a>
                    <Button
                      onClick={() => {
                        setShowClaimShare(false);
                        setClaimedSkin(null);
                      }}
                      className="flex-1 bg-[#E99500] text-black hover:bg-[#d88500] font-bold"
                    >
                      Close
                    </Button>
                  </div>
                </div>
              </Card>
            </motion.div>
          </motion.div>
        )}
      </AnimatePresence>
    </div>
  );
}<|MERGE_RESOLUTION|>--- conflicted
+++ resolved
@@ -714,7 +714,6 @@
     }
   };
 
-<<<<<<< HEAD
   useEffect(() => {
     if (showResult && lastPackResult?.asset) {
       setPendingBuybackAmount(null);
@@ -747,8 +746,6 @@
         .catch(() => setPendingBuybackInfo(null));
     }
   }, [showResult, lastPackResult?.asset, wonSkin?.value]);
-=======
-  // TEST FUNCTION - Remove this later
   const testToast = () => {
     const testSkin = {
       name: "AK-47 | Redline",
@@ -788,7 +785,6 @@
       }
     );
   };
->>>>>>> e934b135
 
   return (
     <div className="min-h-screen bg-[#0a0a0a] p-4 md:p-6 overflow-hidden relative">
